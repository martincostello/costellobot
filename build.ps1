--- conflicted
+++ resolved
@@ -73,12 +73,8 @@
     param([string]$Project)
 
     $additionalArgs = @(
-<<<<<<< HEAD
-        "--blame-crash"
-=======
         "--blame-crash",
         "--blame-crash-collect-always"
->>>>>>> d9828e91
     )
 
     if (![string]::IsNullOrEmpty($TestFilter)) {
