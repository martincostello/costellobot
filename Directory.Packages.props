--- conflicted
+++ resolved
@@ -54,11 +54,7 @@
     <PackageVersion Include="Shouldly" Version="4.2.1" />
     <PackageVersion Include="System.Drawing.Common" Version="8.0.8" />
     <PackageVersion Include="System.Text.Json" Version="9.0.0-rc.2.24473.4" />
-<<<<<<< HEAD
-    <PackageVersion Include="xunit" Version="2.9.0" />
-=======
     <PackageVersion Include="xunit" Version="2.9.2" />
->>>>>>> 53fb94d9
     <PackageVersion Include="xunit.runner.visualstudio" Version="2.8.2" />
     <PackageVersion Include="Xunit.SkippableFact" Version="1.4.13" />
   </ItemGroup>
