--- conflicted
+++ resolved
@@ -2,12 +2,8 @@
   <PropertyGroup>
     <OutputType>Exe</OutputType>
     <RootNamespace>MartinCostello.Costellobot</RootNamespace>
-<<<<<<< HEAD
     <TargetFramework>net10.0</TargetFramework>
-=======
-    <TargetFramework>net9.0</TargetFramework>
     <UseDefaultCodeAnalysisRuleSet>true</UseDefaultCodeAnalysisRuleSet>
->>>>>>> 303a01fa
   </PropertyGroup>
   <ItemGroup>
     <PackageReference Include="GitHubActionsTestLogger" NoWarn="RT0003" />
