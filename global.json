--- conflicted
+++ resolved
@@ -1,10 +1,6 @@
 {
   "sdk": {
-<<<<<<< HEAD
-    "version": "9.0.100-preview.4.24267.66",
-=======
-    "version": "9.0.100-preview.5.24280.18",
->>>>>>> d9828e91
+    "version": "9.0.100-preview.5.24279.9",
     "allowPrerelease": false,
     "rollForward": "latestMajor"
   }
